"""Entity Functionality and Classes"""
import copy
import logging

from collections import defaultdict
from functools import partial
from uuid import uuid4

from protean.core.field.association import (
    Association,
    HasMany,
    Reference,
    _ReferenceField,
)
from protean.core.field.basic import Auto, Field
from protean.core.field.embedded import ValueObject
from protean.exceptions import (
    ConfigurationError,
    IncorrectUsageError,
    NotSupportedError,
    ValidationError,
)
from protean.globals import current_domain
from protean.utils import (
    DomainObjects,
    IdentityStrategy,
    IdentityType,
    derive_element_class,
    generate_identity,
    inflection,
)
from protean.utils.container import (
    _FIELDS,
    BaseContainer,
    OptionsMixin,
    fields,
    _ID_FIELD_NAME,
    id_field,
    attributes,
)

logger = logging.getLogger("protean.domain.entity")


<<<<<<< HEAD
class _EntityMetaclass(type):
    """
    This base metaclass processes the class declaration and constructs a meta object that can
    be used to introspect the Entity class later. Specifically, it sets up a `meta_` attribute on
    the Entity to an instance of Meta, either the default of one that is defined in the
    Entity class.

    `meta_` is setup with these attributes:
        * `declared_fields`: A dictionary that gives a list of any instances of `Field`
            included as attributes on either the class or on any of its superclasses
        * `id_field`: The Primary identifier attribute of the Entity
    """

    def __new__(mcs, name, bases, attrs, **kwargs):
        """Initialize Entity MetaClass and load attributes"""

        # Ensure initialization is only performed for subclasses of Entity
        # (excluding Entity class itself).
        parents = [b for b in bases if isinstance(b, _EntityMetaclass)]
        if not parents:
            return super().__new__(mcs, name, bases, attrs)

        # Remove `abstract` if defined in base classes
        for base in bases:
            if hasattr(base, "Meta") and hasattr(base.Meta, "abstract"):
                delattr(base.Meta, "abstract")

        new_class = super().__new__(mcs, name, bases, attrs, **kwargs)

        # Gather `Meta` class/object if defined
        attr_meta = attrs.pop(
            "Meta", None
        )  # Gather Metadata defined in inner `Meta` class
        entity_meta = EntityMeta(name, attr_meta)  # Initialize the Metadata container
        setattr(
            new_class, "meta_", entity_meta
        )  # Associate the Metadata container with new class

        # Load declared fields
        new_class._load_fields(attrs)

        # Load declared fields from Base class, in case this Entity is subclassing another
        new_class._load_base_class_fields(bases, attrs)

        # Lookup an already defined ID field or create an `Auto` field
        new_class._set_id_field()

        # FIXME Temporary change until entity is moved to Container completely
        setattr(new_class, _FIELDS, new_class.meta_.declared_fields)

        return new_class

    def _load_base_class_fields(new_class, bases, attrs):
        """If this class is subclassing another Entity, add that Entity's
        fields.  Note that we loop over the bases in *reverse*.
        This is necessary in order to maintain the correct order of fields.
        """
        for base in reversed(bases):
            if hasattr(base, "meta_") and hasattr(base.meta_, "declared_fields"):
                base_class_fields = {
                    field_name: field_obj
                    for (field_name, field_obj) in fields(base).items()
                    if (
                        field_name not in attrs
                        and not isinstance(field_obj, Association)
                        and not field_obj.identifier
                    )
                }
                new_class._load_fields(base_class_fields)

    def _load_fields(new_class, attrs):
        """Load field items into Class.

        This method sets up the primary attribute of an association.
        """
        for attr_name, attr_obj in attrs.items():
            if isinstance(attr_obj, (Association, Field, Reference)):
                setattr(new_class, attr_name, attr_obj)
                new_class.meta_.declared_fields[attr_name] = attr_obj
            else:
                if isinstance(attr_obj, BaseEntity):
                    raise IncorrectUsageError(
                        {
                            "_entity": [
                                f"`{attr_name}` of type `{type(attr_obj).__name__}` cannot be part of an entity."
                            ]
                        }
                    )

    def _set_id_field(new_class):
        """Lookup the id field for this entity and assign"""
        # FIXME What does it mean when there are no declared fields?
        #   Does it translate to an abstract entity?
        try:
            id_field = next(
                field
                for _, field in new_class.meta_.declared_fields.items()
                if isinstance(field, (Field, Reference)) and field.identifier
            )

            setattr(new_class, _ID_FIELD_NAME, id_field.field_name)

            # If the aggregate/entity has been marked abstract,
            #   and contains an identifier field, raise exception
            if new_class.meta_.abstract and id_field:
                raise IncorrectUsageError(
                    {
                        "_entity": [
                            f"Abstract Aggregate `{new_class.__name__}` marked as abstract cannot have"
                            " identity fields"
                        ]
                    }
                )
        except StopIteration:
            # If no id field is declared then create one
            #   If the aggregate/entity is marked abstract,
            #   avoid creating an identifier field.
            if not new_class.meta_.abstract:
                new_class._create_id_field()

    def _create_id_field(new_class):
        """Create and return a default ID field that is Auto generated"""
        id_field = Auto(identifier=True)

        setattr(new_class, "id", id_field)
        id_field.__set_name__(new_class, "id")

        # Ensure ID field is updated properly in Meta attribute
        new_class.meta_.declared_fields["id"] = id_field

        setattr(new_class, _ID_FIELD_NAME, id_field.field_name)


class EntityMeta:
    """ Metadata info for the entity.

    Options:
    - ``abstract``: Indicates that this is an abstract entity (Ignores all other meta options)
    - ``schema_name``: name of the schema (table/index/doc) used for persistence of this entity
        defaults to underscore version of the Entity name.
    - ``provider``: the name of the datasource associated with this
        entity, default value is `default`.

    Also acts as a placeholder for generated entity fields like:

        :declared_fields: dict
            Any instances of `Field` included as attributes on either the class
            or on any of its superclasses will be include in this dictionary.
        :id_field: protean.core.Field
            An instance of the field that will serve as the unique identifier for the entity

    FIXME Make `EntityMeta` immutable
    """

    def __init__(self, entity_name, meta):
        self.abstract = getattr(meta, "abstract", None) or False
        self.schema_name = getattr(meta, "schema_name", None) or inflection.underscore(
            entity_name
        )
        self.provider = getattr(meta, "provider", None) or "default"
        self.model = getattr(meta, "model", None)

        # Initialize Options
        self.declared_fields = {}

        # Domain Attributes
        self.aggregate_cls = getattr(meta, "aggregate_cls", None)


=======
>>>>>>> 1b49dd64
class _FieldsCacheDescriptor:
    def __get__(self, instance, cls=None):
        if instance is None:
            return self
        res = instance.fields_cache = {}
        return res


class _EntityState:
    """Store entity instance state."""

    def __init__(self):
        self._new = True
        self._changed = False
        self._destroyed = False

    @property
    def is_new(self):
        return self._new

    @property
    def is_persisted(self):
        return not self._new

    @property
    def is_changed(self):
        return self._changed

    @property
    def is_destroyed(self):
        return self._destroyed

    def mark_new(self):
        self._new = True

    def mark_saved(self):
        self._new = False
        self._changed = False

    mark_retrieved = (
        mark_saved  # Alias as placeholder so that future change wont affect interface
    )

    def mark_changed(self):
        if not (self._new or self._destroyed):
            self._changed = True

    def mark_destroyed(self):
        self._destroyed = True
        self._changed = False

    fields_cache = _FieldsCacheDescriptor()


class BaseEntity(BaseContainer, OptionsMixin):
    """The Base class for Protean-Compliant Domain Entities.

    Provides helper methods to custom define entity attributes, and query attribute names
    during runtime.

    You can define an Entity with the help of `entity` annotation::

        @domain.entity
        class User:
            id = field.Integer(identifier=True)
            first_name = field.String(required=True, max_length=50)
            last_name = field.String(required=True, max_length=50)
            age = field.Integer(default=5)

    (or)

    Or, you can directly subclass from `BaseEntity`::

        class User(BaseEntity):
            id = field.Integer(identifier=True)
            first_name = field.String(required=True, max_length=50)
            last_name = field.String(required=True, max_length=50)
            age = field.Integer(default=5)

        domain.register_element(User)

    During persistence, the model associated with this entity is retrieved dynamically from the repository factory,
    initialized with a live connection to the datastore.
    """

    element_type = DomainObjects.ENTITY

    def __init_subclass__(subclass) -> None:
        super().__init_subclass__()

        subclass.__set_id_field()

    @classmethod
    def __set_id_field(new_class):
        """Lookup the id field for this entity and assign"""
        # FIXME What does it mean when there are no declared fields?
        #   Does it translate to an abstract entity?
        try:
            id_field = next(
                field
                for _, field in fields(new_class).items()
                if isinstance(field, (Field, Reference)) and field.identifier
            )

            setattr(new_class, _ID_FIELD_NAME, id_field.field_name)

            # If the aggregate/entity has been marked abstract,
            #   and contains an identifier field, raise exception
            if new_class.meta_.abstract and id_field:
                raise IncorrectUsageError(
                    {
                        "_entity": [
                            f"Abstract Aggregate `{new_class.__name__}` marked as abstract cannot have"
                            " identity fields"
                        ]
                    }
                )
        except StopIteration:
            # If no id field is declared then create one
            #   If the aggregate/entity is marked abstract,
            #   avoid creating an identifier field.
            if not new_class.meta_.abstract:
                new_class.__create_id_field()

    @classmethod
    def __create_id_field(new_class):
        """Create and return a default ID field that is Auto generated"""
        id_field = Auto(identifier=True)

        setattr(new_class, "id", id_field)
        id_field.__set_name__(new_class, "id")

        setattr(new_class, _ID_FIELD_NAME, id_field.field_name)

        field_objects = getattr(new_class, _FIELDS)
        field_objects["id"] = id_field
        setattr(new_class, _FIELDS, field_objects)

    def __init__(self, *template, **kwargs):  # noqa: C901
        """
        Initialise the entity object.

        During initialization, set value on fields if validation passes.

        This initialization technique supports keyword arguments as well as dictionaries. The objects initialized
        in the following example have the same structure::

            user1 = User({'first_name': 'John', 'last_name': 'Doe'})

            user2 = User(first_name='John', last_name='Doe')

        You can also specify a template for initial data and override specific attributes::

            base_user = User({'age': 15})

            user = User(base_user.to_dict(), first_name='John', last_name='Doe')
        """

        if self.meta_.abstract is True:
            raise NotSupportedError(
                f"{self.__class__.__name__} class has been marked abstract"
                f" and cannot be instantiated"
            )

        self.errors = defaultdict(list)

        # Set up the storage for instance state
        self.state_ = _EntityState()

        # Placeholder for temporary association values
        self._temp_cache = defaultdict(lambda: defaultdict(dict))

        # Load the attributes based on the template
        loaded_fields = []
        for dictionary in template:
            if not isinstance(dictionary, dict):
                raise AssertionError(
                    f'Positional argument "{dictionary}" passed must be a dict.'
                    f"This argument serves as a template for loading common "
                    f"values.",
                )
            for field_name, val in dictionary.items():
                if field_name not in kwargs:
                    kwargs[field_name] = val

        # Now load against the keyword arguments
        for field_name, val in kwargs.items():
            loaded_fields.append(field_name)
            try:
                setattr(self, field_name, val)
            except ValidationError as err:
                for field_name in err.messages:
                    self.errors[field_name].extend(err.messages[field_name])

        # Load Value Objects from associated fields
        #   This block will dynamically construct value objects from field values
        #   and associated the vo with the entity
        # If the value object was already provided, it will not be overridden.
        for field_name, field_obj in fields(self).items():
            if isinstance(field_obj, (ValueObject)) and not getattr(self, field_name):
                attrs = [
                    (embedded_field.field_name, embedded_field.attribute_name)
                    for embedded_field in field_obj.embedded_fields.values()
                ]
                values = {name: kwargs.get(attr) for name, attr in attrs}
                try:
                    value_object = field_obj.value_object_cls(**values)
                    # Set VO value only if the value object is not None/Empty
                    if value_object:
                        setattr(self, field_name, value_object)
                        loaded_fields.append(field_name)
                except ValidationError as err:
                    for sub_field_name in err.messages:
                        self.errors["{}_{}".format(field_name, sub_field_name)].extend(
                            err.messages[sub_field_name]
                        )

        # Load Identities
        id_field_obj = id_field(self)
        if (
            not getattr(self, id_field_obj.field_name, None)
            and type(id_field_obj) is Auto
        ):
            setattr(self, id_field_obj.field_name, generate_identity())
            loaded_fields.append(id_field_obj.field_name)

        # Load Associations
        for field_name, field_obj in fields(self).items():
            if isinstance(field_obj, Association):
                getattr(self, field_name)  # This refreshes the values in associations

                # Set up add and remove methods. These are pseudo methods, `add_*` and
                #   `remove_*` that point to the HasMany field's `add` and `remove`
                #   methods. They are wrapped to ensure we pass the object that holds
                #   the values and temp_cache.
                if isinstance(field_obj, HasMany):
                    setattr(self, f"add_{field_name}", partial(field_obj.add, self))
                    setattr(
                        self, f"remove_{field_name}", partial(field_obj.remove, self)
                    )
                    setattr(
                        self,
                        f"_mark_changed_{field_name}",
                        partial(field_obj._mark_changed, self),
                    )

        # Now load the remaining fields with a None value, which will fail
        # for required fields
        for field_name, field_obj in fields(self).items():
            if field_name not in loaded_fields:
                if not isinstance(field_obj, (Reference, _ReferenceField, Association)):
                    try:
                        setattr(self, field_name, None)

                        # If field is a VO, set underlying attributes to None as well
                        if isinstance(field_obj, ValueObject):
                            for embedded_field in field_obj.embedded_fields.values():
                                setattr(self, embedded_field.attribute_name, None)
                    except ValidationError as err:
                        for field_name in err.messages:
                            self.errors[field_name].extend(err.messages[field_name])

        for field_name, field_obj in attributes(self).items():
            if field_name not in loaded_fields and not hasattr(self, field_name):
                setattr(self, field_name, None)

        self.defaults()

        # `clean()` will return a `defaultdict(list)` if errors are to be raised
        custom_errors = self.clean() or {}
        for field in custom_errors:
            self.errors[field].extend(custom_errors[field])

        # Raise any errors found during load
        if self.errors:
            logger.error(f"Error during initialization: {dict(self.errors)}")
            raise ValidationError(self.errors)

    def defaults(self):
        """Placeholder method for defaults.
        To be overridden in concrete Containers, when an attribute's default depends on other attribute values.
        """

    def clean(self):
        """Placeholder method for validations.
        To be overridden in concrete Containers, when complex validations spanning multiple fields are required.
        """
        return defaultdict(list)

    @classmethod
    def generate_identity(cls):
        """Generate Unique Identifier, based on configured strategy"""
        if current_domain.config["IDENTITY_STRATEGY"] == IdentityStrategy.UUID.value:
            if current_domain.config["IDENTITY_TYPE"] == IdentityType.INTEGER.value:
                return uuid4().int
            elif current_domain.config["IDENTITY_TYPE"] == IdentityType.STRING.value:
                return str(uuid4())
            elif current_domain.config["IDENTITY_TYPE"] == IdentityType.UUID.value:
                return uuid4()
            else:
                raise ConfigurationError(
                    f'Unknown Identity Type {current_domain.config["IDENTITY_TYPE"]}'
                )

        return None  # Database will generate the identity

    def __eq__(self, other):
        """Equivalence check to be based only on Identity"""

        # FIXME Enhanced Equality Checks
        #   * Ensure IDs have values and both of them are not null
        #   * Ensure that the ID is of the right type
        #   * Ensure that Objects belong to the same `type`
        #   * Check Reference equality

        # FIXME Check if `==` and `in` operator work with __eq__

        if type(other) is type(self):
            self_id = getattr(self, id_field(self).field_name)
            other_id = getattr(other, id_field(other).field_name)

            return self_id == other_id

        return False

    def __hash__(self):
        """Overrides the default implementation and bases hashing on identity"""

        # FIXME Add Object Class Type to hash
        return hash(getattr(self, id_field(self).field_name))

    def _update_data(self, *data_dict, **kwargs):
        """
        A private method to process and update entity values correctly.

        :param data: A dictionary of values to be updated for the entity
        :param kwargs: keyword arguments with key-value pairs to be updated
        """

        # Load each of the fields given in the data dictionary
        self.errors = {}

        for data in data_dict:
            if not isinstance(data, dict):
                raise AssertionError(
                    f'Positional argument "{data}" passed must be a dict.'
                    f"This argument serves as a template for loading common "
                    f"values.",
                )
            for field_name, val in data.items():
                setattr(self, field_name, val)

        # Now load against the keyword arguments
        for field_name, val in kwargs.items():
            setattr(self, field_name, val)

        # Raise any errors found during update
        if self.errors:
            logger.error(f"Errors on Update: {dict(self.errors)}")
            raise ValidationError(self.errors)

    def to_dict(self):
        """ Return entity data as a dictionary """
        # FIXME Memoize this function
        field_values = {}

        for field_name, field_obj in fields(self).items():
            if (
                not isinstance(field_obj, (ValueObject, Reference))
                and getattr(self, field_name, None) is not None
            ):
                field_values[field_name] = field_obj.as_dict(
                    getattr(self, field_name, None)
                )
            elif isinstance(field_obj, ValueObject):
                field_values.update(field_obj.as_dict(getattr(self, field_name, None)))

        return field_values

    def __repr__(self):
        """Friendly repr for Entity"""
        return "<%s: %s>" % (self.__class__.__name__, self)

    def __str__(self):
        identifier = getattr(self, id_field(self).field_name)
        return "%s object (%s)" % (
            self.__class__.__name__,
            "{}: {}".format(id_field(self).field_name, identifier),
        )

    def clone(self):
        """Deepclone the entity, but reset state"""
        clone_copy = copy.deepcopy(self)
        clone_copy.state_ = _EntityState()

        return clone_copy

    @classmethod
    def _default_options(cls):
        return [
            ("provider", "default"),
            ("model", None),
            ("aggregate_cls", None),
            ("schema_name", inflection.underscore(cls.__name__)),
        ]

    @classmethod
    def _extract_options(cls, **opts):
        """A stand-in method for setting customized options on the Domain Element

        Empty by default. To be overridden in each Element that expects or needs
        specific options.
        """
        for key, default in cls._default_options():
            value = (
                opts.pop(key, None)
                or (hasattr(cls.meta_, key) and getattr(cls.meta_, key))
                or default
            )
            setattr(cls.meta_, key, value)


def entity_factory(element_cls, **kwargs):
    element_cls = derive_element_class(element_cls, BaseEntity, **kwargs)

    if element_cls.meta_.abstract is True:
        raise NotSupportedError(
            {
                "_entity": [
                    f"`{element_cls.__name__}` class has been marked abstract"
                    f" and cannot be instantiated"
                ]
            }
        )

    if not element_cls.meta_.aggregate_cls:
        raise IncorrectUsageError(
            {
                "_entity": [
                    f"Entity `{element_cls.__name__}` needs to be associated with an Aggregate"
                ]
            }
        )

    return element_cls<|MERGE_RESOLUTION|>--- conflicted
+++ resolved
@@ -42,178 +42,6 @@
 logger = logging.getLogger("protean.domain.entity")
 
 
-<<<<<<< HEAD
-class _EntityMetaclass(type):
-    """
-    This base metaclass processes the class declaration and constructs a meta object that can
-    be used to introspect the Entity class later. Specifically, it sets up a `meta_` attribute on
-    the Entity to an instance of Meta, either the default of one that is defined in the
-    Entity class.
-
-    `meta_` is setup with these attributes:
-        * `declared_fields`: A dictionary that gives a list of any instances of `Field`
-            included as attributes on either the class or on any of its superclasses
-        * `id_field`: The Primary identifier attribute of the Entity
-    """
-
-    def __new__(mcs, name, bases, attrs, **kwargs):
-        """Initialize Entity MetaClass and load attributes"""
-
-        # Ensure initialization is only performed for subclasses of Entity
-        # (excluding Entity class itself).
-        parents = [b for b in bases if isinstance(b, _EntityMetaclass)]
-        if not parents:
-            return super().__new__(mcs, name, bases, attrs)
-
-        # Remove `abstract` if defined in base classes
-        for base in bases:
-            if hasattr(base, "Meta") and hasattr(base.Meta, "abstract"):
-                delattr(base.Meta, "abstract")
-
-        new_class = super().__new__(mcs, name, bases, attrs, **kwargs)
-
-        # Gather `Meta` class/object if defined
-        attr_meta = attrs.pop(
-            "Meta", None
-        )  # Gather Metadata defined in inner `Meta` class
-        entity_meta = EntityMeta(name, attr_meta)  # Initialize the Metadata container
-        setattr(
-            new_class, "meta_", entity_meta
-        )  # Associate the Metadata container with new class
-
-        # Load declared fields
-        new_class._load_fields(attrs)
-
-        # Load declared fields from Base class, in case this Entity is subclassing another
-        new_class._load_base_class_fields(bases, attrs)
-
-        # Lookup an already defined ID field or create an `Auto` field
-        new_class._set_id_field()
-
-        # FIXME Temporary change until entity is moved to Container completely
-        setattr(new_class, _FIELDS, new_class.meta_.declared_fields)
-
-        return new_class
-
-    def _load_base_class_fields(new_class, bases, attrs):
-        """If this class is subclassing another Entity, add that Entity's
-        fields.  Note that we loop over the bases in *reverse*.
-        This is necessary in order to maintain the correct order of fields.
-        """
-        for base in reversed(bases):
-            if hasattr(base, "meta_") and hasattr(base.meta_, "declared_fields"):
-                base_class_fields = {
-                    field_name: field_obj
-                    for (field_name, field_obj) in fields(base).items()
-                    if (
-                        field_name not in attrs
-                        and not isinstance(field_obj, Association)
-                        and not field_obj.identifier
-                    )
-                }
-                new_class._load_fields(base_class_fields)
-
-    def _load_fields(new_class, attrs):
-        """Load field items into Class.
-
-        This method sets up the primary attribute of an association.
-        """
-        for attr_name, attr_obj in attrs.items():
-            if isinstance(attr_obj, (Association, Field, Reference)):
-                setattr(new_class, attr_name, attr_obj)
-                new_class.meta_.declared_fields[attr_name] = attr_obj
-            else:
-                if isinstance(attr_obj, BaseEntity):
-                    raise IncorrectUsageError(
-                        {
-                            "_entity": [
-                                f"`{attr_name}` of type `{type(attr_obj).__name__}` cannot be part of an entity."
-                            ]
-                        }
-                    )
-
-    def _set_id_field(new_class):
-        """Lookup the id field for this entity and assign"""
-        # FIXME What does it mean when there are no declared fields?
-        #   Does it translate to an abstract entity?
-        try:
-            id_field = next(
-                field
-                for _, field in new_class.meta_.declared_fields.items()
-                if isinstance(field, (Field, Reference)) and field.identifier
-            )
-
-            setattr(new_class, _ID_FIELD_NAME, id_field.field_name)
-
-            # If the aggregate/entity has been marked abstract,
-            #   and contains an identifier field, raise exception
-            if new_class.meta_.abstract and id_field:
-                raise IncorrectUsageError(
-                    {
-                        "_entity": [
-                            f"Abstract Aggregate `{new_class.__name__}` marked as abstract cannot have"
-                            " identity fields"
-                        ]
-                    }
-                )
-        except StopIteration:
-            # If no id field is declared then create one
-            #   If the aggregate/entity is marked abstract,
-            #   avoid creating an identifier field.
-            if not new_class.meta_.abstract:
-                new_class._create_id_field()
-
-    def _create_id_field(new_class):
-        """Create and return a default ID field that is Auto generated"""
-        id_field = Auto(identifier=True)
-
-        setattr(new_class, "id", id_field)
-        id_field.__set_name__(new_class, "id")
-
-        # Ensure ID field is updated properly in Meta attribute
-        new_class.meta_.declared_fields["id"] = id_field
-
-        setattr(new_class, _ID_FIELD_NAME, id_field.field_name)
-
-
-class EntityMeta:
-    """ Metadata info for the entity.
-
-    Options:
-    - ``abstract``: Indicates that this is an abstract entity (Ignores all other meta options)
-    - ``schema_name``: name of the schema (table/index/doc) used for persistence of this entity
-        defaults to underscore version of the Entity name.
-    - ``provider``: the name of the datasource associated with this
-        entity, default value is `default`.
-
-    Also acts as a placeholder for generated entity fields like:
-
-        :declared_fields: dict
-            Any instances of `Field` included as attributes on either the class
-            or on any of its superclasses will be include in this dictionary.
-        :id_field: protean.core.Field
-            An instance of the field that will serve as the unique identifier for the entity
-
-    FIXME Make `EntityMeta` immutable
-    """
-
-    def __init__(self, entity_name, meta):
-        self.abstract = getattr(meta, "abstract", None) or False
-        self.schema_name = getattr(meta, "schema_name", None) or inflection.underscore(
-            entity_name
-        )
-        self.provider = getattr(meta, "provider", None) or "default"
-        self.model = getattr(meta, "model", None)
-
-        # Initialize Options
-        self.declared_fields = {}
-
-        # Domain Attributes
-        self.aggregate_cls = getattr(meta, "aggregate_cls", None)
-
-
-=======
->>>>>>> 1b49dd64
 class _FieldsCacheDescriptor:
     def __get__(self, instance, cls=None):
         if instance is None:
