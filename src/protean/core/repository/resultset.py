--- conflicted
+++ resolved
@@ -1,4 +1,3 @@
-<<<<<<< HEAD
 
 # -*- coding: utf-8 -*-
 """
@@ -9,10 +8,7 @@
     :copyright: 2019 Protean
     :license: BSD-3-Clause
 """
-=======
-"""ResultSet Utility class and traversal methods for Repository results"""
 # Standard Library Imports
->>>>>>> d32a7d14
 import logging
 
 logger = logging.getLogger('protean.repository')
