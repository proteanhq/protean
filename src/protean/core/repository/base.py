<<<<<<< HEAD
# -*- coding: utf-8 -*-
"""
    protean.core.repository.base
    ~~~~~~~~~
    This module contains the interface definition to be satisfed by concrete Repository implementations.
    :copyright: 2019 Protean
    :license: BSD-3-Clause
"""
=======
# Standard Library Imports
>>>>>>> d32a7d14
import logging

# Protean
from protean.core.field.association import HasMany
from protean.domain import DomainObjects
from protean.globals import current_domain

logger = logging.getLogger('protean.repository')


class _RepositoryMetaclass(type):
    """
    This base metaclass processes the class declaration and constructs a meta object that can
    be used to introspect the Repository class later. Specifically, it sets up a `meta_` attribute on
    the Repository to an instance of Meta, either the default of one that is defined in the
    Repository class.

    `meta_` is setup with these attributes:
        * `aggregate`: The aggregate associated with the repository
    """

    def __new__(mcs, name, bases, attrs, **kwargs):
        """Initialize Repository MetaClass and load attributes"""

        # Ensure initialization is only performed for subclasses of Repository
        # (excluding Repository class itself).
        parents = [b for b in bases if isinstance(b, _RepositoryMetaclass)]
        if not parents:
            return super().__new__(mcs, name, bases, attrs)

        # Remove `abstract` in base classes if defined
        for base in bases:
            if hasattr(base, 'Meta') and hasattr(base.Meta, 'abstract'):
                delattr(base.Meta, 'abstract')

        new_class = super().__new__(mcs, name, bases, attrs, **kwargs)

        # Gather `Meta` class/object if defined
        attr_meta = attrs.pop('Meta', None)
        meta = attr_meta or getattr(new_class, 'Meta', None)
        setattr(new_class, 'meta_', RepositoryMeta(meta))

        return new_class


class RepositoryMeta:
    """ Metadata info for the Repository.

    An object of this class is either constructed automatically upon Repository class initialization, or
    a meta class can be explicitly passed along with the repository definition, as in inner `Meta` class.

    Options supported by Meta class:
    - ``aggregate_cls``: The aggregate associated with the repository
    """

    def __init__(self, meta):
        # The aggregate class with which the repository is associated
        #   Repository will be fetched via its associated aggregate.
        #
        # FIXME Validate that `aggregate_cls` is a Aggregate domain element
        self.aggregate_cls = getattr(meta, 'aggregate_cls', None)


class BaseRepository(metaclass=_RepositoryMetaclass):
    """This is the baseclass for concrete Repository implementations.

    The three methods in this baseclass to `add`, `get` or `remove` entities are sufficient in most cases
    to handle application requirements. They have built-in support for handling child relationships and
    honor Unit of Work constructs. While they can be overriddent, it is generally suggested to call the
    parent method first before writing custom code.

    Repositories are strictly meant to be used in conjunction with Aggregate elements. While it is possible
    to link and use :ref:`entity`, it is always better to deal with persistence at the level of the transaction
    boundary, which is at the aggregate's level.
    """

    element_type = DomainObjects.REPOSITORY

    def __new__(cls, *args, **kwargs):
        # Prevent instantiation of `BaseRepository itself`
        if cls is BaseRepository:
            raise TypeError("BaseRepository cannot be instantiated")
        return super().__new__(cls)

    def add(self, aggregate):
        """This method helps persist or update aggregates into the persistence store.

        Returns the persisted aggregate.

        Protean adopts a collection-oriented design pattern to handle persistence. What this means is that
        the Repository interface does not hint in any way that there is an underlying persistence mechanism,
        avoiding any notion of saving or persisting data in the design layer. The task of syncing the data
        back into the persistence store is handled automatically.

        To be specific, a Repository mimics a `set` collection. Whatever the implementation, the repository
        will not allow instances of the same object to be added twice. Also, when retrieving objects from
        a Repository and modifying them, you don’t need to “re-save” them to the Repository.

        If there is a :ref:`Unit of Work <unit-of-work>` in progress, then the changes are performed on the
        UoW's active session. They are committed whenever the entire UoW is committed. If there is no
        transaction in progress, changes are committed immediately to the persistence store. This mechanism
        is part of the DAO's design, and is automatically used wherever one tries to persist data.
        """
        # Persist only if the aggregate object is new, or it has changed since last persistence
        if ((not aggregate.state_.is_persisted) or
                (aggregate.state_.is_persisted and aggregate.state_.is_changed)):
            dao = current_domain.get_dao(self.meta_.aggregate_cls)
            dao.save(aggregate)

        # If there are HasMany fields in the aggregate, sync child objects added/removed,
        #   but not yet persisted to the database.
        #
        # The details of in-transit child objects are maintained as part of the `has_many_field` itself
        #   in a variable called `_temp_cache`
        for field_name, field in aggregate.meta_.declared_fields.items():
            if isinstance(field, HasMany):
                has_many_field = getattr(aggregate, field_name)

                for item in has_many_field._temp_cache['added']:
                    dao = current_domain.get_dao(field.to_cls)
                    dao.save(item)
                has_many_field._temp_cache['added'] = list()  # Empty contents of `added` cache

                for item in has_many_field._temp_cache['removed']:
                    dao = current_domain.get_dao(field.to_cls)
                    dao.delete(item)
                has_many_field._temp_cache['removed'] = list()  # Empty contents of `removed` cache

        return aggregate

    def remove(self, aggregate):
        """This method helps remove aggregates from the persistence store.

        Returns the removed aggregate.

        Protean mimics the behavior of a `set` collection in such methods. The repository promotes the
        illusion that we are dealing with collection like objects, so that the domain layer remains clean
        and oblivious to underlying persistence mechanisms. All changes are synced to the persistence store
        automatically by the Repository as and when appropriate.

        If there is a :ref:`Unit of Work <unit-of-work>` in progress, then the changes are performed on the
        UoW's active session. They are committed whenever the entire UoW is committed. If there is no
        transaction in progress, changes are committed immediately to the persistence store. This mechanism
        is part of the DAO's design, and is automatically used wherever one tries to persist data.
        """
        dao = current_domain.get_dao(self.meta_.aggregate_cls)
        dao.delete(aggregate)

        return aggregate

    def get(self, identifier):
        """This is a utility method to fetch data from the persistence store by its key identifier. All child objects,
        including enclosed entities, are returned as part of this call.

        Returns the fetched aggregate.

        All other data filtering capabilities can be implemented by using the underlying DAO's
        :meth:`BaseDAO.filter` method.

        Filter methods are typically implemented as domain-contextual queries, like `find_adults()`,
        `find_residents_of_area(zipcode)`, etc. It is also possible to make use of more complicated,
        domain-friendly design patterns like the `Specification` pattern.
        """
        dao = current_domain.get_dao(self.meta_.aggregate_cls)
        return dao.get(identifier)<|MERGE_RESOLUTION|>--- conflicted
+++ resolved
@@ -1,4 +1,3 @@
-<<<<<<< HEAD
 # -*- coding: utf-8 -*-
 """
     protean.core.repository.base
@@ -7,9 +6,7 @@
     :copyright: 2019 Protean
     :license: BSD-3-Clause
 """
-=======
 # Standard Library Imports
->>>>>>> d32a7d14
 import logging
 
 # Protean
