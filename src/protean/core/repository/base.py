""" Define the interfaces for Repository implementations """
import logging
from abc import ABCMeta
from abc import abstractmethod
from typing import Any

from protean.utils.query import Q

from .pagination import Pagination

logger = logging.getLogger('protean.repository')


class BaseRepository(metaclass=ABCMeta):
    """Repository interface to interact with databases

    :param conn: A connection/session to the data source of the model
    :param model_cls: The model class registered with this repository
    """

    def __init__(self, provider, entity_cls, model_cls):
        self.provider = provider
        self.conn = self.provider.get_connection()
        self.model_cls = model_cls
        self.entity_cls = entity_cls
        self.schema_name = entity_cls.meta_.schema_name

    @abstractmethod
    def filter(self, criteria: Q, page: int = 1, per_page: int = 10,
               order_by: list = ()) -> Pagination:
        """
        Filter objects from the repository. Method must return a `Pagination`
        object
        """

    @abstractmethod
    def create(self, model_obj: Any):
        """Create a new model object from the entity"""

    @abstractmethod
    def update(self, model_obj: Any):
        """Update a model object in the repository and return it"""

    @abstractmethod
    def update_all(self, criteria: Q, *args, **kwargs):
        """Updates object directly in the repository and returns update count"""

    @abstractmethod
    def delete(self):
        """Delete a Record from the Repository"""

    @abstractmethod
<<<<<<< HEAD
    def delete_all(self, criteria: Q = None):
        """Delete a Record from the Repository"""
=======
    def delete_all(self, criteria: Q):
        """Delete a Record from the Repository"""

    @abstractmethod
    def raw(self, query_string: str):
        """Run raw query on Repository"""
>>>>>>> f1b62696
<|MERGE_RESOLUTION|>--- conflicted
+++ resolved
@@ -50,14 +50,9 @@
         """Delete a Record from the Repository"""
 
     @abstractmethod
-<<<<<<< HEAD
     def delete_all(self, criteria: Q = None):
-        """Delete a Record from the Repository"""
-=======
-    def delete_all(self, criteria: Q):
         """Delete a Record from the Repository"""
 
     @abstractmethod
     def raw(self, query_string: str):
-        """Run raw query on Repository"""
->>>>>>> f1b62696
+        """Run raw query on Repository"""