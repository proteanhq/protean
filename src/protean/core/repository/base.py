# -*- coding: utf-8 -*-
"""
    protean.core.repository.base
    ~~~~~~~~~
    This module contains the interface definition to be satisfed by concrete Repository implementations.
    :copyright: 2019 Protean
    :license: BSD-3-Clause
"""
import logging

# Protean
from protean.core.field.association import HasMany
from protean.domain import DomainObjects
from protean.globals import current_domain

logger = logging.getLogger('protean.repository')


class _RepositoryMetaclass(type):
    """
    This base metaclass processes the class declaration and constructs a meta object that can
    be used to introspect the Repository class later. Specifically, it sets up a `meta_` attribute on
    the Repository to an instance of Meta, either the default of one that is defined in the
    Repository class.

    `meta_` is setup with these attributes:
        * `aggregate`: The aggregate associated with the repository
    """

    def __new__(mcs, name, bases, attrs, **kwargs):
        """Initialize Repository MetaClass and load attributes"""

        # Ensure initialization is only performed for subclasses of Repository
        # (excluding Repository class itself).
        parents = [b for b in bases if isinstance(b, _RepositoryMetaclass)]
        if not parents:
            return super().__new__(mcs, name, bases, attrs)

        # Remove `abstract` in base classes if defined
        for base in bases:
            if hasattr(base, 'Meta') and hasattr(base.Meta, 'abstract'):
                delattr(base.Meta, 'abstract')

        new_class = super().__new__(mcs, name, bases, attrs, **kwargs)

        # Gather `Meta` class/object if defined
        attr_meta = attrs.pop('Meta', None)
        meta = attr_meta or getattr(new_class, 'Meta', None)
        setattr(new_class, 'meta_', RepositoryMeta(name, meta))

        return new_class


class RepositoryMeta:
    """ Metadata info for the RepositoryMeta.

    Options:
    - ``aggregate_cls``: The aggregate associated with the repository
    """

    def __init__(self, entity_name, meta):
        self.aggregate_cls = getattr(meta, 'aggregate_cls', None)


class BaseRepository(metaclass=_RepositoryMetaclass):
    """This is the baseclass for concrete Repository implementations.

    The three methods in this baseclass to `add`, `get` or `remove` entities are sufficient in most cases
    to handle application requirements. They have built-in support for handling child relationships and
    honor Unit of Work constructs. While they can be overriddent, it is generally suggested to call the
    parent method first before writing custom code.
    """

    element_type = DomainObjects.REPOSITORY

    def __new__(cls, *args, **kwargs):
        if cls is BaseRepository:
            raise TypeError("BaseRepository cannot be instantiated")
        return super().__new__(cls)

    def add(self, aggregate):
        # Persist only if the aggregate object is new, or it has changed since last persistence
        if ((not aggregate.state_.is_persisted) or
                (aggregate.state_.is_persisted and aggregate.state_.is_changed)):
            dao = current_domain.get_dao(self.meta_.aggregate_cls)
            dao.save(aggregate)

        # If there are HasMany fields in the aggregate, they may have
        #   child objects added/removed, but not yet persisted to the database.
        for field_name, field in aggregate.meta_.declared_fields.items():
            if isinstance(field, HasMany):
                has_many_field = getattr(aggregate, field_name)

                for item in has_many_field._temp_cache['added']:
                    dao = current_domain.get_dao(field.to_cls)
                    dao.save(item)
                has_many_field._temp_cache['added'] = list()  # Empty contents of `added` list

                for item in has_many_field._temp_cache['removed']:
                    dao = current_domain.get_dao(field.to_cls)
                    dao.delete(item)
                has_many_field._temp_cache['removed'] = list()  # Empty contents of `removed` list

        return aggregate

    def remove(self, aggregate):
        """Remove object to Repository"""
        dao = current_domain.get_dao(self.meta_.aggregate_cls)
        dao.delete(aggregate)

    def get(self, identifier):
        """Retrieve object from Repository"""
<<<<<<< HEAD
        dao = self.domain.get_dao(self.meta_.aggregate_cls)
        return dao.get(identifier)
=======
        dao = current_domain.get_dao(self.meta_.aggregate_cls)
        return dao.get(identifier)

    def filter(self, specification):
        """Filter for objects that fit specification"""
>>>>>>> f5735a80
<|MERGE_RESOLUTION|>--- conflicted
+++ resolved
@@ -110,13 +110,5 @@
 
     def get(self, identifier):
         """Retrieve object from Repository"""
-<<<<<<< HEAD
-        dao = self.domain.get_dao(self.meta_.aggregate_cls)
-        return dao.get(identifier)
-=======
         dao = current_domain.get_dao(self.meta_.aggregate_cls)
-        return dao.get(identifier)
-
-    def filter(self, specification):
-        """Filter for objects that fit specification"""
->>>>>>> f5735a80
+        return dao.get(identifier)