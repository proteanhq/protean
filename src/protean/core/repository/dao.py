# -*- coding: utf-8 -*-
"""
    protean.core.repository.dao
    ~~~~~~~~~
    This module contains the interface definition to be satisfed by concrete DAO implementations.
    :copyright: 2019 Protean
    :license: BSD-3-Clause
"""
# Standard Library Imports
import logging

from abc import ABCMeta, abstractmethod
from typing import Any

# Protean
from protean.core.entity import BaseEntity
from protean.core.exceptions import ObjectNotFoundError, TooManyObjectsError, ValidationError
from protean.core.field.basic import Auto, Field
from protean.core.queryset import QuerySet
from protean.globals import current_uow
from protean.utils.query import Q

# Local/Relative Imports
from .resultset import ResultSet

logger = logging.getLogger('protean.repository')


class BaseDAO(metaclass=ABCMeta):
    """This is the baseclass for concrete DAO implementations.

    One part of this base class contains abstract methods to be overridden and implemented in each
    concrete database implementation. These methods are where the actual interaction with the database
    takes place. The other part contains fully-implemented object lifecycle methods to help in persistence
    and data fetch. These methods invoke the concrete methods of each database implementation to
    complete their function.

    The lifecycle methods of DAO handle the casting of a model object to a domain entity object, and vice versa.

    :param domain: the domain of the application this DAO is associated with.
    :param provider: the corresponding provider object of the database implementation, from whom the DAO can
                     request and fetch sessions and connections.
    :param model_cls: the concrete model class associated with the DAO. The model class is a direct representation
                      of an object in ORM/ODM terms or as represented by a python driver.
    :param entity_cls: the domain entity class associated with the DAO.
    """

    def __init__(self, domain, provider, entity_cls, model_cls):
        #: Holds a reference to the domain to which the DAO belongs to.
        self.domain = domain

        #: Holds a reference to the provider which supplies the DAO with live connections.
        self.provider = provider

        #: Holds a reference to the model class representation required by the ORM/ODM or the python database driver.
        self.model_cls = model_cls

        #: Holds a reference to the entity class associated with this DAO.
        self.entity_cls = entity_cls

        #: An empty query object that can be used to begin filtering/querying operations
        #: on the underlying data store.
        self.query = QuerySet(self, domain, self.entity_cls)

        #: The actual database document or table name associated with the DAO.
        #: This is used for deriving namespaces for storage containers, especially the default dict provider.
        self.schema_name = entity_cls.meta_.schema_name

        #: Tracks whether the DAO needs to operate outside any active Unit of Work transactions.
        self._outside_uow = False

    def _get_session(self):
        """Returns an active connection to the persistence store.

        - If there is an active transaction, the connection associated with the transaction (in the UoW) is returned
        - If the DAO has been explicitly instructed to work outside a UoW (with the help of `_outside_uow`), or if
          there are no active transactions, a new connection is retrieved from the provider and returned.
        """
        if current_uow and not self._outside_uow:
            return current_uow.get_session(self.provider.name)
        else:
            new_connection = self.provider.get_connection()
            if not new_connection.is_active:
                new_connection.begin()
            return new_connection

    def outside_uow(self):
        """When called, the DAO is instructed to work outside active transactions."""
        self._outside_uow = True

        # Return the DAO object to support method chaining
        return self

    ###############################
    # Repository-specific methods #
    ###############################

    @abstractmethod
    def _filter(self, criteria: Q, offset: int = 0, limit: int = 10,
                order_by: list = ()) -> ResultSet:
        """
        Filter objects from the data store. Method must return a `ResultSet`
        object
        """

    @abstractmethod
    def _create(self, model_obj: Any):
        """Persist a new entity into the persistent store. Concrete implementation will be provided by
        the database DAO class.

        Method invocation should persist a new record in the data store.

        This method is invoked by the `create` wrapper and should not be called directly.

        Returns the persisted model object.

        :param model_obj: The model object supplied in an ORM/ODM/Python driver friendly/format
        """

    @abstractmethod
    def _update(self, model_obj: Any):
        """Update entity data in the persistence store. Concrete implementation will be provided by
        the database DAO class.

        Method invocation should update the existing data in the persistent store, by its unique identifier.

        This method is invoked by DAO's `update` wrapper method and should not be called directly.

        Returns the updated model object.

        :param model_obj: The model object supplied in an ORM/ODM/Python driver friendly/format
        """

    @abstractmethod
    def _update_all(self, criteria: Q, *args, **kwargs):
        """Perform a bulk update on the persistent store. Concrete implementation will be provided by
        the database DAO class.

        Method invocation should update all objects satisfying `criteria` with attributes specified in
        `args` and `kwargs`.

        This method is invoked by Queryset's `update_all()` method and should not be called directly.

        .. warning:: The `update_all()` method is a “bulk” operation, which bypasses ORM/ODM unit-of-work automation
            in favor of greater performance.

        Returns the count of rows matched for the provided criteria.

        :param criteria: A Q object wrapping one or more levels of criteria/filters
        :param args: A dictionary object containing attribute data to be updated
        :param kwargs: Keyword args specifying attribute data to be updated
        """

    @abstractmethod
<<<<<<< HEAD
    def _delete(self, model_obj: Any):
        """Delete a model object from the data store"""
=======
    def _delete(self):
        """Delete this entity from the persistence store. Concrete implementation will be provided by
        the database DAO class.

        Method invocation should delete existing record in the persistent store, by its unique identifier.

        This method is invoked by DAO's `delete` wrapper method and should not be called directly.

        Returns the deleted model object.
        """
>>>>>>> 9f083980

    @abstractmethod
    def _delete_all(self, criteria: Q = None):
        """Perform a bulk delete on the persistent store. Concrete implementation will be provided by
        the database DAO class.

        Method invocation should update all objects satisfying `criteria`.

        This method is invoked by Queryset's `delete_all()` method and should not be called directly.

        .. warning:: The `delete_all()` method is a “bulk” operation, which bypasses ORM/ODM unit-of-work automation
            in favor of greater performance.

        Returns the count of rows matched for the provided criteria.

        :param criteria: A Q object wrapping one or more levels of criteria/filters. If no criteria is provided,
                         then all records of the table/document are removed.
        """

    @abstractmethod
    def _raw(self, query: Any, data: Any = None):
        """Run raw query on Data source. Concrete implementation will be provided by
        the database DAO class.

        Method invocation should fetch all objects satisfying the raw query. Running a raw query on the data store
        should always returns entity instance objects. If the results were not synthesizable back into
        entity objects, an exception should be thrown.

        This method is invoked by Queryset's `raw()` method and should not be called directly.

        .. warning:: The `raw()` method bypasses ORM/ODM unit-of-work automation.

        Returns the result specified by the raw query.

        :param query: Raw query to be passed to the data store.
        :param data: Data to be passed to the data store as-is, along with the query
                     (in case of update statements, for example).
        """

    ######################
    # Life-cycle methods #
    ######################

    def get(self, identifier: Any) -> BaseEntity:
        """Retrieve a specific Record from the Repository by its `identifier`.

        This method internally uses the `filter` method to fetch records.

        Returns exactly one record that matches the identifier.

        Throws `ObjectNotFoundError` if no record was found for the identifier.

        Throws `TooManyObjectsError` if multiple records were found for the identifier.

        :param identifier: id of the record to be fetched from the data store.
        """
        logger.debug(f'Lookup `{self.entity_cls.__name__}` object with identifier {identifier}')

        # Filter on the ID field of the entity
        filters = {
            self.entity_cls.meta_.id_field.field_name: identifier
        }

        results = self.query.filter(**filters).all()
        if not results:
            raise ObjectNotFoundError(
                f'`{self.entity_cls.__name__}` object with identifier {identifier} '
                f'does not exist.')

        if len(results) > 1:
            raise TooManyObjectsError(
                f'More than one object of `{self.entity_cls.__name__}` exist with identifier {identifier}'
            )

        # Return the first result, because `filter` would have returned an array
        return results.first

    def find_by(self, **kwargs) -> 'BaseEntity':
        """Find a specific entity record that matches one or more criteria.

        This method internally uses the `filter` method to fetch records.

        Returns exactly one record that matches the identifier.

        Throws `ObjectNotFoundError` if no record was found for the identifier.
        Throws `TooManyObjectsError` if multiple records were found for the identifier.

        :param kwargs: named arguments of attribute names and values to filter on.
        """
        logger.debug(f'Lookup `{self.entity_cls.__name__}` object with values '
                     f'{kwargs}')

        # Filter for item in the data store
        results = self.query.filter(**kwargs).all()

        if not results:
            raise ObjectNotFoundError(
                f'`{self.entity_cls.__name__}` object with values {[item for item in kwargs.items()]} '
                f'does not exist.')

        if len(results) > 1:
            raise TooManyObjectsError(
                f'More than one object of `{self.entity_cls.__name__}` exist '
                f'with values {[item for item in kwargs.items()]}'
            )

        # Return the first result, because `filter` would have returned an array
        return results.first

    def exists(self, excludes_, **filters):
        """Returns `True` if objects matching the provided filters were found. Else, returns False.

        This method internally uses the `filter` method to fetch records. But it can be overridden for better and
        quicker implementations supported by databases.

        :param filters: criteria to match records against
        :param excludes_: criteria that records should not satisfy
        """
        results = self.query.filter(**filters).exclude(**excludes_)

        # Invokes the __bool__ method on `ResultSet`.
        return bool(results)

    def create(self, *args, **kwargs) -> 'BaseEntity':
        """Create a new record in the data store.

        Performs validations for unique attributes before creating the entity

        Returns the created entity object.

        Throws `ValidationError` for validation failures on attribute values or uniqueness constraints.

        :param args: Dictionary object containing the object's data.
        :param kwargs: named attribute names and values
        """
        logger.debug(
            f'Creating new `{self.entity_cls.__name__}` object using data {kwargs}')

        try:
            # Build the entity from input arguments
            # Raises validation errors, if any, at this point
            entity_obj = self.entity_cls(*args, **kwargs)

            # Perform unique checks. Raises validation errors if unique constraints are violated.
            self._validate_unique(entity_obj)

            # Build the model object and persist into data store
            model_obj = self._create(self.model_cls.from_entity(entity_obj))

            # Reverse update auto fields into entity
            for field_name, field_obj in entity_obj.meta_.declared_fields.items():
                if isinstance(field_obj, Auto) and not getattr(entity_obj, field_name):
                    if isinstance(model_obj, dict):
                        field_val = model_obj[field_name]
                    else:
                        field_val = getattr(model_obj, field_name)

                    setattr(entity_obj, field_name, field_val)

            # Set Entity status to saved to let everybody know it has been persisted
            entity_obj.state_.mark_saved()

            return entity_obj
        except ValidationError as exc:
            logger.error(f'Failed creating entity because of {exc}')
            raise

    def save(self, entity_obj):
        """Create or update an entity in the data store, depending on its state. An identity for entity record is
        generated, if not already present.

        The primary difference between `save` and other lifecycle methods like `create` and `update` is that `save`
        accepts a fully formed entity object to persist, while the others accept attribute params to build the
        entity model from.

        Returns the created/updated entity object.

        Throws `ValidationError` for validation failures on attribute values or uniqueness constraints.

        :param entity_obj: Entity object to be persisted
        """
        logger.debug(
            f'Saving `{self.entity_cls.__name__}` object')

        try:
            # Build the model object and create it
            if entity_obj.state_.is_persisted:
                model_obj = self._update(self.model_cls.from_entity(entity_obj))
            else:
                # If this is a new entity, generate ID
                if entity_obj.state_.is_new:
                    if not getattr(entity_obj, entity_obj.meta_.id_field.field_name, None):
                        setattr(entity_obj, entity_obj.meta_.id_field.field_name,
                                self.entity_cls._generate_identity())

                model_obj = self._create(self.model_cls.from_entity(entity_obj))

            # Update the auto fields of the entity
            for field_name, field_obj in entity_obj.meta_.declared_fields.items():
                if isinstance(field_obj, Auto):
                    if isinstance(model_obj, dict):
                        field_val = model_obj[field_name]
                    else:
                        field_val = getattr(model_obj, field_name)
                    setattr(entity_obj, field_name, field_val)

            # Set Entity status to saved to let everybody know it has been persisted
            entity_obj.state_.mark_saved()

            return entity_obj
        except Exception as exc:
            logger.error(f'Failed saving entity because of {exc}')
            raise

    def update(self, entity_obj, *data, **kwargs) -> 'BaseEntity':
        """Update a record in the data store.

        Performs validations for unique attributes before creating the entity.

        Supports both dictionary and keyword argument updates to the entity::

            >>> user.update({'age': 10})
            >>> user.update(age=10)

        Returns the updated entity object.

        Throws `ValidationError` for validation failures on attribute values or uniqueness constraints.

        :param entity_obj: The entity object to be updated
        :param data: Dictionary of values to be updated for the entity
        :param kwargs: keyword arguments of attribute pairs to be updated
        """
        logger.debug(f'Updating existing `{self.entity_cls.__name__}` object with id {entity_obj.id}')

        try:
            # Update entity's data attributes
            entity_obj._update_data(*data, **kwargs)

            # Do unique checks
            self._validate_unique(entity_obj, create=False)

            self._update(self.model_cls.from_entity(entity_obj))

            # Set Entity status to saved to let everybody know it has been persisted
            entity_obj.state_.mark_saved()

            return entity_obj
        except Exception as exc:
            logger.error(f'Failed updating entity because of {exc}')
            raise

    def _validate_unique(self, entity_obj, create=True):
        """Validate the unique constraints for the entity. Raise ValidationError, if constraints were violated.

        This method internally uses each field object's fail method to construct a valid error message.

        :param entity_obj: Entity object to be validated
        :param create: boolean value to indicate that the validation is part of a create operation
        """
        # Build the filters from the unique constraints
        filters, excludes = {}, {}

        # Construct filter criteria based on unique fields defined in Entity class
        for field_name, field_obj in self.entity_cls.meta_.unique_fields:
            lookup_value = getattr(entity_obj, field_name, None)

            # Ignore empty lookup values
            if lookup_value in Field.empty_values:
                continue

            # Ignore identifiers on updates
            if not create and field_obj.identifier:
                excludes[field_name] = lookup_value
                continue

            filters[field_name] = lookup_value

        # Lookup the objects by filters and raise error if objects exist
        for filter_key, lookup_value in filters.items():
            if self.exists(excludes, **{filter_key: lookup_value}):
                field_obj = self.entity_cls.meta_.declared_fields[filter_key]
                field_obj.fail('unique',
                               entity_name=self.entity_cls.__name__,
                               field_name=filter_key)

    def delete(self, entity_obj):
        """Delete a record in the data store.

        Performs validations before data deletion.

        Returns the deleted entity object.

        Throws ObjectNotFoundError if the object was not found in the data store.

        :param entity_obj: Entity object to be deleted from data store
        """
        try:
            if not entity_obj.state_.is_destroyed:
                self._delete(self.model_cls.from_entity(entity_obj))

                # Set Entity status to destroyed to let everybody know the object is no longer referable
                entity_obj.state_.mark_destroyed()

            return entity_obj
        except Exception as exc:
            logger.error(f'Failed entity deletion because of {exc}')
            raise

    def delete_all(self):
        """Delete all records in this table/document in the persistent store.

        Does not perform validations before data deletion.
        Does not return confirmation of data deletion.
        """
        try:
            self._delete_all()
        except Exception as exc:
            logger.error(f'Failed deletion of all records because of {exc}')
            raise<|MERGE_RESOLUTION|>--- conflicted
+++ resolved
@@ -152,10 +152,6 @@
         """
 
     @abstractmethod
-<<<<<<< HEAD
-    def _delete(self, model_obj: Any):
-        """Delete a model object from the data store"""
-=======
     def _delete(self):
         """Delete this entity from the persistence store. Concrete implementation will be provided by
         the database DAO class.
@@ -166,7 +162,6 @@
 
         Returns the deleted model object.
         """
->>>>>>> 9f083980
 
     @abstractmethod
     def _delete_all(self, criteria: Q = None):
