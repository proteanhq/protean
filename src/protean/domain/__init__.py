--- conflicted
+++ resolved
@@ -1062,13 +1062,8 @@
                 f"Element {command.__class__.__name__} is not registered in domain {self.name}"
             )
 
-<<<<<<< HEAD
         command_with_metadata = self._enrich_command(command)
         result = self.event_store.store.append(command_with_metadata)
-=======
-        command_with_metadata = self._enrich_command(command, asynchronous)
-        position = self.event_store.store.append(command_with_metadata)
->>>>>>> ee561bff
 
         if (
             not asynchronous
