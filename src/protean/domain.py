"""This module implements the central domain object, along with decorators
to register Domain Elements.
"""
# Standard Library Imports
import importlib
import logging
import sys

from collections import defaultdict
from dataclasses import dataclass, field
from enum import Enum
from typing import Any, Dict
from werkzeug.datastructures import ImmutableDict

# Protean
from protean.core.exceptions import ConfigurationError, IncorrectUsageError, NotSupportedError, ObjectNotFoundError
from protean.utils import fully_qualified_name

from .config import Config, ConfigAttribute
from .context import _DomainContextGlobals, DomainContext
from .helpers import get_debug_flag, get_env, _PackageBoundObject

logger = logging.getLogger('protean.repository')

# a singleton sentinel value for parameter defaults
_sentinel = object()


class DomainObjects(Enum):
    AGGREGATE = 'AGGREGATE'
    APPLICATION_SERVICE = 'APPLICATION_SERVICE'
    DATA_TRANSFER_OBJECT = 'DATA_TRANSFER_OBJECT'
    DOMAIN_EVENT = 'DOMAIN_EVENT'
    DOMAIN_SERVICE = 'DOMAIN_SERVICE'
    ENTITY = 'ENTITY'
    REPOSITORY = 'REPOSITORY'
    REQUEST_OBJECT = 'REQUEST_OBJECT'
    SUBSCRIBER = 'SUBSCRIBER'
    VALUE_OBJECT = 'VALUE_OBJECT'


@dataclass
class _DomainRegistry:
    _elements: Dict[str, dict] = field(default_factory=dict)

    @dataclass
    class DomainRecord:
        name: str
        qualname: str
        class_type: str
        cls: Any
        provider_name: str
        model_cls: Any

    def __post_init__(self):
        """Initialize placeholders for element types"""
        for element_type in DomainObjects:
            self._elements[element_type.value] = defaultdict(dict)

    def register_element(self, element_type, element_cls, provider_name=None, model_cls=None):
        if element_type.name not in DomainObjects.__members__:
            raise NotImplementedError

        element_name = fully_qualified_name(element_cls)

        element = self._elements[element_type.value][element_name]
        if element:
            raise ConfigurationError(f'Element {element_name} has already been registered')
        else:
            element_record = _DomainRegistry.DomainRecord(
                name=element_cls.__name__,
                qualname=element_name,
                class_type=element_type.value,
                cls=element_cls,
                provider_name=provider_name,
                model_cls=model_cls  # FIXME Remove `model_cls` from being stored here
            )

            self._elements[element_type.value][element_name] = element_record

            logger.debug(f'Registered Element {element_name} with Domain as a {element_type.value}')

    def unregister_element(self, element_type, element_cls):
        if element_type.name not in DomainObjects.__members__:
            raise NotImplementedError

        element_name = fully_qualified_name(element_cls)

        self._elements[element_type.value].pop(element_name, None)


class Domain(_PackageBoundObject):
    """The domain object is a one-stop gateway to:
    * Registrating Domain Objects/Concepts
    * Querying/Retrieving Domain Artifacts like Entities, Services, etc.
    * Retrieve injected infrastructure adapters

    Usually you create a :class:`Domain` instance in your main module or
    in the :file:`__init__.py` file of your package like this::

        from protean import Domain
        domain = Domain(__name__)

    :param domain_name: the name of the domain
    """

    from protean.core.aggregate import BaseAggregate
    from protean.core.application_service import BaseApplicationService
    from protean.core.broker.subscriber import BaseSubscriber
    from protean.core.data_transfer_object import BaseDataTransferObject
    from protean.core.domain_event import BaseDomainEvent
    from protean.core.domain_service import BaseDomainService
    from protean.core.entity import BaseEntity
    from protean.core.repository.base import BaseRepository
    from protean.core.transport.request import BaseRequestObject
    from protean.core.value_object import BaseValueObject
    from protean.utils import IdentityStrategy

    config_class = Config
    domain_context_globals_class = _DomainContextGlobals
    secret_key = ConfigAttribute("SECRET_KEY")

    root_path = None

    default_config = ImmutableDict(
        {
            "ENV": None,
            "DEBUG": None,
            "TESTING": False,
            "SECRET_KEY": None,
            "IDENTITY_STRATEGY": IdentityStrategy.UUID,
            "DATABASES": {},
            "BROKERS": {},
            "CACHE": {}
        }
    )

    base_class_mapping = {
            DomainObjects.AGGREGATE.value: BaseAggregate,
            DomainObjects.APPLICATION_SERVICE.value: BaseApplicationService,
            DomainObjects.DATA_TRANSFER_OBJECT.value: BaseDataTransferObject,
            DomainObjects.DOMAIN_EVENT.value: BaseDomainEvent,
            DomainObjects.DOMAIN_SERVICE.value: BaseDomainService,
            DomainObjects.ENTITY.value: BaseEntity,
            DomainObjects.REPOSITORY.value: BaseRepository,
            DomainObjects.REQUEST_OBJECT.value: BaseRequestObject,
            DomainObjects.SUBSCRIBER.value: BaseSubscriber,
            DomainObjects.VALUE_OBJECT.value: BaseValueObject,
        }

    def __init__(
            self,
            domain_name=__name__,
            root_path=None,
            instance_relative_config=False):

        _PackageBoundObject.__init__(
            self, domain_name, root_path=root_path
        )

        self.domain_name = domain_name

        # Registry for all domain Objects
        self._domain_registry = _DomainRegistry()

        self.config = self.make_config(instance_relative_config)

        self.providers = None
        self._brokers = None

        #: A list of functions that are called when the domain context
        #: is destroyed.  This is the place to store code that cleans up and
        #: disconnects from databases, for example.
        self.teardown_domain_context_funcs = []

    def make_config(self, instance_relative=False):
        """Used to create the config attribute by the Domain constructor.
        The `instance_relative` parameter is passed in from the constructor
        of Domain (there named `instance_relative_config`) and indicates if
        the config should be relative to the instance path or the root path
        of the application.
        """
        root_path = self.root_path
        if instance_relative:
            root_path = self.instance_path
        defaults = dict(self.default_config)
        defaults["ENV"] = get_env()
        defaults["DEBUG"] = get_debug_flag()
        return self.config_class(root_path, defaults)

    def domain_context(self):
        """Create an :class:`~protean.context.DomainContext`. Use as a ``with``
        block to push the context, which will make :data:`current_domain`
        point at this domain.

        ::

            with domain.domain_context():
                init_db()
        """
        return DomainContext(self)

    def teardown_domain_context(self, f):
        """Registers a function to be called when the domain context
        ends.

        Example::

            ctx = domain.domain_context()
            ctx.push()
            ...
            ctx.pop()

        When ``ctx.pop()`` is executed in the above example, the teardown
        functions are called just before the domain context moves from the
        stack of active contexts.  This becomes relevant if you are using
        such constructs in tests.

        When a teardown function was called because of an unhandled exception
        it will be passed an error object. If an :meth:`errorhandler` is
        registered, it will handle the exception and the teardown will not
        receive it.

        The return values of teardown functions are ignored.
        """
        self.teardown_domain_context_funcs.append(f)
        return f

    def do_teardown_domain_context(self, exc=_sentinel):
        """Called right before the domain context is popped.

        This calls all functions decorated with
        :meth:`teardown_domain_context`.

        This is called by
        :meth:`DomainContext.pop() <protean.context.DomainContext.pop>`.
        """
        if exc is _sentinel:
            exc = sys.exc_info()[1]
        for func in reversed(self.teardown_domain_context_funcs):
            func(exc)

    @property
    def registry(self):
        return self._domain_registry

    @property
    def aggregates(self):
        return self._domain_registry._elements[DomainObjects.AGGREGATE.value]

    @property
    def application_services(self):
        return self._domain_registry._elements[DomainObjects.APPLICATION_SERVICE.value]

    @property
    def data_transfer_objects(self):
        return self._domain_registry._elements[DomainObjects.DATA_TRANSFER_OBJECT.value]

    @property
    def domain_events(self):
        return self._domain_registry._elements[DomainObjects.DOMAIN_EVENT.value]

    @property
    def domain_services(self):
        return self._domain_registry._elements[DomainObjects.DOMAIN_SERVICE.value]

    @property
    def entities(self):
        return self._domain_registry._elements[DomainObjects.ENTITY.value]

    @property
    def request_objects(self):
        return self._domain_registry._elements[DomainObjects.REQUEST_OBJECT.value]

    @property
    def repositories(self):
        return self._domain_registry._elements[DomainObjects.REPOSITORY.value]

    @property
    def subscribers(self):
        return self._domain_registry._elements[DomainObjects.SUBSCRIBER.value]

    @property
    def value_objects(self):
        return self._domain_registry._elements[DomainObjects.VALUE_OBJECT.value]

    def _register_element(self, element_type, element_cls, **kwargs):  # noqa: C901
        """Register class into the domain"""
        # Check if `element_cls` is already a subclass of the Element Type
        #   which would be the case in an explicit declaration like `class Account(BaseEntity):`
        #
        # We will need to construct a class derived from the right base class
        #   if the Element was specified through annotation, like so:
        #
        #  ```
        #       @Entity
        #       class Account:
        #  ```

        try:
            if not issubclass(element_cls, self.base_class_mapping[element_type.value]):
                new_dict = element_cls.__dict__.copy()
                new_dict.pop('__dict__', None)  # Remove __dict__ to prevent recursion

                if element_type.value not in self.base_class_mapping:
                    raise

                new_cls = type(element_cls.__name__, (self.base_class_mapping[element_type.value], ), new_dict)
            else:
                new_cls = element_cls  # Element was already subclassed properly
        except BaseException as exc:
            logger.debug("Error during Element registration:", repr(exc))
            raise IncorrectUsageError(
                "Invalid class {element_cls.__name__} for type {element_type.value}"
                " (Error: {exc})"
                )

        # Decorate Aggregate classes with Provider and Model info
        provider_name = None
        model_cls = None
        if (element_type in (DomainObjects.AGGREGATE, DomainObjects.ENTITY) and
                self._validate_persistence_class(new_cls)):
            provider_name = provider_name or new_cls.meta_.provider or 'default'
            model_cls = None  # FIXME Add ability to specify model_cls explicitly

        aggregate_cls = None
        if element_type == DomainObjects.REPOSITORY and self._validate_repository_class(new_cls):
            aggregate_cls = new_cls.meta_.aggregate_cls or kwargs.pop('aggregate_cls', None)
            if not aggregate_cls:
                raise IncorrectUsageError("Repositories need to be associated with an Aggregate")

        if element_type == DomainObjects.SUBSCRIBER and self._validate_subscriber_class(new_cls):
            domain_event_cls = new_cls.meta_.domain_event_cls or kwargs.pop('domain_event', None)
            broker_name = new_cls.meta_.broker or 'default'
            if not domain_event_cls:
                raise IncorrectUsageError("Subscribers need to be associated with Domain Event")

            new_cls.meta_.domain_event_cls = domain_event_cls

            if self._brokers is None:
                self._brokers = self._initialize_brokers()
            if broker_name not in self._brokers:
                raise ConfigurationError(f"Broker {broker_name} has not been configured.")
            self._brokers[broker_name].register(domain_event_cls, new_cls)

        # Enrich element with domain information
        if hasattr(new_cls, 'meta_'):
            new_cls.meta_.aggregate_cls = aggregate_cls or kwargs.pop('aggregate_cls', None)
            new_cls.meta_.bounded_context = kwargs.pop('bounded_context', None)

        # Register element with domain
        self._domain_registry.register_element(
            element_type, new_cls, provider_name=provider_name, model_cls=model_cls)

        return new_cls

    def _validate_persistence_class(self, element_cls):
        # Import here to avoid cyclic dependency
        from protean.core.aggregate import BaseAggregate
        from protean.core.entity import BaseEntity

        if not issubclass(element_cls, BaseAggregate) and not issubclass(element_cls, BaseEntity):
            raise AssertionError(
                f'Element {element_cls.__name__} must be subclass of `BaseAggregate`')

        if element_cls.meta_.abstract is True:
            raise NotSupportedError(
                f'{element_cls.__name__} class has been marked abstract'
                f' and cannot be instantiated')

        return True

    def _validate_repository_class(self, element_cls):
        # Import here to avoid cyclic dependency
        from protean.core.repository.base import BaseRepository

        if not issubclass(element_cls, BaseRepository):
            raise AssertionError(
                f'Element {element_cls.__name__} must be subclass of `BaseRepository`')

        return True

    def _validate_subscriber_class(self, element_cls):
        # Import here to avoid cyclic dependency
        from protean.core.broker.subscriber import BaseSubscriber

        if not issubclass(element_cls, BaseSubscriber):
            raise AssertionError(
                f'Element {element_cls.__name__} must be subclass of `BaseSubscriber`')

        return True

    # _cls should never be specified by keyword, so start it with an
    # underscore.  The presence of _cls is used to detect if this
    # decorator is being called with parameters or not.
    def _domain_element(
            self, element_type, _cls=None, *, aggregate_cls=None,
            bounded_context=None, domain_event=None):
        """Returns the registered class after decoarating it and recording its presence in the domain"""

        def wrap(cls):
            return self._register_element(
                element_type, cls,
                aggregate_cls=aggregate_cls, bounded_context=bounded_context, domain_event=domain_event)

        # See if we're being called as @Entity or @Entity().
        if _cls is None:
            # We're called with parens.
            return wrap

        # We're called as @dataclass without parens.
        return wrap(_cls)

    def aggregate(self, _cls=None, aggregate_cls=None, bounded_context=None, **kwargs):
        return self._domain_element(
            DomainObjects.AGGREGATE, _cls=_cls, **kwargs,
            aggregate_cls=aggregate_cls, bounded_context=bounded_context)

    def application_service(self, _cls=None, aggregate_cls=None, bounded_context=None, **kwargs):
        return self._domain_element(
            DomainObjects.APPLICATION_SERVICE, _cls=_cls, **kwargs,
            aggregate_cls=aggregate_cls, bounded_context=bounded_context)

<<<<<<< HEAD
    def data_transfer_object(self, _cls=None, aggregate_cls=None, bounded_context=None, **kwargs):
        return self._domain_element(
            DomainObjects.DATA_TRANSFER_OBJECT, _cls=_cls, **kwargs,
            aggregate_cls=aggregate_cls, bounded_context=bounded_context)

=======
>>>>>>> bebd2f53
    def domain_event(self, _cls=None, aggregate_cls=None, bounded_context=None, **kwargs):
        return self._domain_element(
            DomainObjects.DOMAIN_EVENT, _cls=_cls, **kwargs,
            aggregate_cls=aggregate_cls, bounded_context=bounded_context)

    def domain_service(self, _cls=None, aggregate_cls=None, bounded_context=None, **kwargs):
        return self._domain_element(
            DomainObjects.DOMAIN_SERVICE, _cls=_cls, **kwargs,
            aggregate_cls=aggregate_cls, bounded_context=bounded_context)

    def entity(self, _cls=None, aggregate_cls=None, bounded_context=None, **kwargs):
        return self._domain_element(
            DomainObjects.ENTITY, _cls=_cls, **kwargs,
            aggregate_cls=aggregate_cls, bounded_context=bounded_context)

    def request_object(self, _cls=None, aggregate_cls=None, bounded_context=None, **kwargs):
        return self._domain_element(
            DomainObjects.REQUEST_OBJECT, _cls=_cls, **kwargs,
            aggregate_cls=aggregate_cls, bounded_context=bounded_context)

    def subscriber(self, domain_event, _cls=None, aggregate_cls=None, bounded_context=None, **kwargs):
        return self._domain_element(
            DomainObjects.SUBSCRIBER, _cls=_cls, **kwargs,
            aggregate_cls=aggregate_cls, bounded_context=bounded_context, domain_event=domain_event)

    def value_object(self, _cls=None, aggregate_cls=None, bounded_context=None, **kwargs):
        return self._domain_element(
            DomainObjects.VALUE_OBJECT, _cls=_cls, **kwargs,
            aggregate_cls=aggregate_cls, bounded_context=bounded_context)

    def register(self, element_cls, **kwargs):
        """Register an element already subclassed with the correct Hierarchy"""
        element_types = [
            element_type
            for element_type, element_class in self.base_class_mapping.items()
            if element_class in element_cls.__mro__
        ]

        if len(element_types) == 0:
            raise NotImplementedError

        if (hasattr(element_cls, 'meta_') and
                hasattr(element_cls.meta_, 'abstract') and
                element_cls.meta_.abstract is True):
            raise NotSupportedError(f'{element_cls.__name__} class has been marked abstract'
                                    ' and cannot be instantiated')

        return self._register_element(DomainObjects[element_types[0]], element_cls, **kwargs)

    def unregister(self, element_cls):
        """Unregister a Domain Element.

        This method will result in a no-op if the entity class was not found
        in the registry for whatever reason.
        """
        element_types = [
            element_type
            for element_type, element_class in self.base_class_mapping.items()
            if element_class in element_cls.__bases__
        ]

        if len(element_types) == 0:
            raise NotImplementedError

        self._domain_registry.unregister_element(DomainObjects[element_types.pop()], element_cls)

    def _derive_element_type(self, element_cls):
        element_types = [
            element_type
            for element_type, element_class in self.base_class_mapping.items()
            if element_class in element_cls.__bases__
        ]

        if len(element_types) == 0:
            raise NotImplementedError

        return DomainObjects[element_types.pop()]

    def _get_element_by_name(self, element_types, element_name):
        """Fetch Domain record with an Element name"""
        for element_type in element_types:
            if element_name in self._domain_registry._elements[element_type.value]:
                return self._domain_registry._elements[element_type.value][element_name]
        else:
            raise ObjectNotFoundError("Element {element_name} not registered in domain {self.domain_name}")

    def _get_element_by_class(self, element_types, element_cls):
        """Fetch Domain record with Element class details"""
        element_qualname = fully_qualified_name(element_cls)
        return self._get_element_by_name(element_types, element_qualname)

    def _replace_element_by_class(self, new_element_cls):
        aggregate_record = self._get_element_by_class(
            (DomainObjects.AGGREGATE, DomainObjects.ENTITY),
            new_element_cls)

        self._domain_registry._elements[aggregate_record.class_type][aggregate_record.qualname].cls = new_element_cls

    def get_model(self, aggregate_cls):
        """Retrieve Model class connected to Entity"""
        aggregate_record = self._get_element_by_class(
            (DomainObjects.AGGREGATE, DomainObjects.ENTITY),
            aggregate_cls)

        # We should ask the Provider to give a fully baked model
        #   that has been initialized properly for this aggregate
        provider = self.get_provider(aggregate_record.provider_name)
        baked_model_cls = provider.get_model(aggregate_record.cls)

        return baked_model_cls

    def _initialize_providers(self):
        """Read config file and initialize providers"""
        configured_providers = self.config['DATABASES']
        provider_objects = {}

        if configured_providers and isinstance(configured_providers, dict):
            if 'default' not in configured_providers:
                raise ConfigurationError(
                    "You must define a 'default' provider")

            for provider_name, conn_info in configured_providers.items():
                provider_full_path = conn_info['PROVIDER']
                provider_module, provider_class = provider_full_path.rsplit('.', maxsplit=1)

                provider_cls = getattr(importlib.import_module(provider_module), provider_class)
                provider_objects[provider_name] = provider_cls(provider_name, self, conn_info)

        return provider_objects

    def has_provider(self, provider_name):
        if self.providers is None:
            self.providers = self._initialize_providers()

        return provider_name in self.providers

    def get_provider(self, provider_name):
        """Retrieve the provider object with a given provider name"""
        if self.providers is None:
            self.providers = self._initialize_providers()

        try:
            return self.providers[provider_name]
        except KeyError:
            raise AssertionError(f'No Provider registered with name {provider_name}')

    def get_connection(self, provider_name='default'):
        """Fetch connection from Provider"""
        if self.providers is None:
            self.providers = self._initialize_providers()

        try:
            return self.providers[provider_name].get_connection()
        except KeyError:
            raise AssertionError(f'No Provider registered with name {provider_name}')

    def providers_list(self):
        """A generator that helps users iterator through providers"""
        if self.providers is None:
            self.providers = self._initialize_providers()

        for provider_name in self.providers:
            yield self.providers[provider_name]

    def repository_for(self, aggregate_cls, uow=None):
        """Retrieve a Repository registered for the Aggregate"""
        repository_record = next(
            repository for _, repository in self.repositories.items()
            if type(repository.cls.meta_.aggregate_cls) == type(aggregate_cls))  # FIXME Avoid comparing classes
        return repository_record.cls(self, uow)

    def get_dao(self, aggregate_cls):
        """Retrieve a DAO registered for the Aggregate with a live connection"""
        aggregate_record = self._get_element_by_class(
            (DomainObjects.AGGREGATE, DomainObjects.ENTITY),
            aggregate_cls)
        provider = self.get_provider(aggregate_record.provider_name)

        return provider.get_dao(aggregate_record.cls)

    def _initialize_brokers(self):
        """Read config file and initialize brokers"""
        configured_brokers = self.config['BROKERS']
        broker_objects = {}

        if configured_brokers and isinstance(configured_brokers, dict):
            if 'default' not in configured_brokers:
                raise ConfigurationError(
                    "You must define a 'default' broker")

            for broker_name, conn_info in configured_brokers.items():
                broker_full_path = conn_info['PROVIDER']
                broker_module, broker_class = broker_full_path.rsplit('.', maxsplit=1)

                broker_cls = getattr(importlib.import_module(broker_module), broker_class)
                broker_objects[broker_name] = broker_cls(broker_name, self, conn_info)

        return broker_objects

    def has_broker(self, broker_name):
        if self.brokers is None:
            self.brokers = self._initialize_brokers()

        return broker_name in self.brokers

    def get_broker(self, broker_name):
        """Retrieve the broker object with a given broker name"""
        if self.brokers is None:
            self.brokers = self._initialize_brokers()

        try:
            return self.brokers[broker_name]
        except KeyError:
            raise AssertionError(f'No Broker registered with name {broker_name}')

    @property
    def brokers_list(self):
        """A generator that helps users iterator through brokers"""
        if self._brokers is None:
            self._brokers = self._initialize_brokers()

        for broker_name in self._brokers:
            yield self._brokers[broker_name]

    def publish(self, domain_event):
        """Publish a domain event to all registered brokers"""
        if self._brokers is None:
            self._brokers = self._initialize_brokers()

        for broker_name in self._brokers:
            self._brokers[broker_name].send_message(domain_event)<|MERGE_RESOLUTION|>--- conflicted
+++ resolved
@@ -421,14 +421,11 @@
             DomainObjects.APPLICATION_SERVICE, _cls=_cls, **kwargs,
             aggregate_cls=aggregate_cls, bounded_context=bounded_context)
 
-<<<<<<< HEAD
     def data_transfer_object(self, _cls=None, aggregate_cls=None, bounded_context=None, **kwargs):
         return self._domain_element(
             DomainObjects.DATA_TRANSFER_OBJECT, _cls=_cls, **kwargs,
             aggregate_cls=aggregate_cls, bounded_context=bounded_context)
 
-=======
->>>>>>> bebd2f53
     def domain_event(self, _cls=None, aggregate_cls=None, bounded_context=None, **kwargs):
         return self._domain_element(
             DomainObjects.DOMAIN_EVENT, _cls=_cls, **kwargs,
