--- conflicted
+++ resolved
@@ -627,7 +627,6 @@
         query = Dog.query.filter(owner='John')
         assert isinstance(query, QuerySet)
 
-<<<<<<< HEAD
     def test_escaped_quotes_in_values(self):
         """Test that escaped quotes in values are handled properly"""
 
@@ -641,7 +640,7 @@
         dog4 = Dog.create(name='d\"Artagnan4', owner='John', age=5)
 
         assert all(dog is not None for dog in [dog1, dog2, dog3, dog4])
-=======
+    
     def test_override(self):
         """Test overriding methods from Entity"""
         class ImmortalDog(Entity):
@@ -661,7 +660,6 @@
         immortal_dog = ImmortalDog(name='Titan', age=10001, owner='God')
         with pytest.raises(SystemError):
             immortal_dog.delete()
->>>>>>> abc8cc56
 
 
 class TestEntityMetaAttributes:
